--- conflicted
+++ resolved
@@ -2,13 +2,8 @@
 from pathlib import Path
 
 import click
-<<<<<<< HEAD
 
 from opera_tropo.config import pge_runconfig
-=======
-import numpy as np
-from RAiDER.models.model_levels import LEVELS_137_HEIGHTS
->>>>>>> e4402ad0
 
 from opera_tropo.config import pge_runconfig
 
@@ -19,19 +14,11 @@
     input_file: str | Path,
     output_dir: str | Path,
     config_path: str | Path = "./runconfig.yaml",
-<<<<<<< HEAD
     max_height: int = 81000,
     n_workers: int = 4,
     n_threads: int = 2,
     worker_memory: int | str = "16GB",
     block_shape: tuple[int, int] = (128, 256),
-=======
-    height_levels: list[float] = LEVELS_137_HEIGHTS,
-    n_workers: int = 4,
-    n_threads: int = 2,
-    worker_memory: int = 8,
-    block_shape: tuple[int, int] = (128, 128),
->>>>>>> e4402ad0
     log_file: str = "tropo_run.log",
 ) -> None:
     """Generate and save a run configuration file for tropospheric processing."""
@@ -67,18 +54,13 @@
     "-input",
     type=Path,
     required=True,
-<<<<<<< HEAD
     help="Path to input file for tropospheric processing.",
-=======
-    help="Path to input file for tropospheric processing",
->>>>>>> e4402ad0
 )
 @click.option(
     "--tropo-output",
     "-out",
     type=Path,
     required=True,
-<<<<<<< HEAD
     help="Directory for output files.",
 )
 @click.option(
@@ -95,39 +77,13 @@
     type=(int, int),
     default=(128, 256),
     help="Block shape for worker processing.",
-=======
-    help="Directory for output files",
-)
-@click.option(
-    "--height-levels",
-    "-hlevels",
-    type=list,
-    default=np.flipud(LEVELS_137_HEIGHTS).tolist(),
-    help="List of height levels for output",
-)
-@click.option(
-    "--worker-settings",
-    type=(int, int, int),
-    default=(4, 2, 8),
-    help="Worker settings: (n_workers, n_threads, worker_memory)",
-)
-@click.option(
-    "--chunks",
-    type=(int, int),
-    default=(128, 128),
-    help="Block shape for worker processing",
->>>>>>> e4402ad0
 )
 @click.option("--log", type=str, default="run_tropo.log", help="Log filename")
 def run_create_config(
     config_file: Path,
     tropo_input: Path,
     tropo_output: Path,
-<<<<<<< HEAD
     max_height: int,
-=======
-    height_levels: list[float],
->>>>>>> e4402ad0
     worker_settings: tuple[int, int, int],
     chunks: tuple[int, int],
     log: str,
